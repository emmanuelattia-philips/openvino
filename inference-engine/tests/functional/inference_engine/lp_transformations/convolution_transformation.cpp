--- conflicted
+++ resolved
@@ -102,318 +102,274 @@
     ASSERT_TRUE(res.first) << res.second;
 }
 
-static std::vector<ngraph::Shape> getShapes() {
-    return {
-        ngraph::Shape({ 1, 3, 72, 48 }),
-        ngraph::Shape({ 4, 3, 72, 48 })
-    };
-}
-
-static std::vector<ConvolutionTransformationTestValues> getTestValues() {
-    return {
-        // with zero point
-        {
-            LayerTransformation::createParamsU8I8().setSupportAsymmetricQuantization(true),
-            // ActualValues
+const std::vector<ngraph::Shape> shapes = {
+    ngraph::Shape({ 1, 3, 72, 48 }),
+    ngraph::Shape({ 4, 3, 72, 48 })
+};
+
+const std::vector<ConvolutionTransformationTestValues> testValues = {
+    // with zero point
+    {
+        LayerTransformation::createParamsU8I8().setSupportAsymmetricQuantization(true),
+        // ActualValues
+        {
+            ngraph::element::u8,
+            {{ngraph::element::f32}, { 128.f }, { 0.02f }},
+            op::Constant::create(ngraph::element::f32, ngraph::Shape{}, std::vector<float>{ 2.f }),
+            { 255ul, Shape({ 1, 1, 1, 1 }), { 0.f }, { 254.f }, { -1.27f }, { 1.27f } }
+        },
+        // ExpectedValues
+        {
+            ngraph::element::u8,
+            {{}, { { 128.f }, ngraph::element::f32, { 1, 3, 1, 1 }, false }, {}},
+            op::Constant::create(ngraph::element::i8, ngraph::Shape{}, std::vector<float>{ -125.f }),
+            {},
+            ngraph::element::f32,
+            {{}, {}, {{ 0.0002f }, ngraph::element::f32, { 1, 1, 1 }}}
+        }
+    },
+    // with zero point
+    {
+        LayerTransformation::createParamsU8I8().setSupportAsymmetricQuantization(false),
+        // ActualValues
+        {
+            ngraph::element::u8,
+            {{ngraph::element::f32}, { 128.f }, { 0.02f }},
+            op::Constant::create(ngraph::element::f32, ngraph::Shape{}, std::vector<float>{ 2.f }),
+            { 255ul, Shape({ 1, 1, 1, 1 }), { 0.f }, { 254.f }, { -1.27f }, { 1.27f } }
+        },
+        // ExpectedValues
+        {
+            ngraph::element::u8,
+            {{ ngraph::element::f32 }, { 128.f }, { 0.02f }},
+            op::Constant::create(ngraph::element::f32, ngraph::Shape{}, std::vector<float>{ 2.f }),
+            { 255ul, Shape({ 1, 1, 1, 1 }), { 0.f }, { 254.f }, { -1.27f }, { 1.27f } },
+            ngraph::element::f32,
+            {}
+        }
+    },
+    // with zero point, not update precisions
+    {
+        LayerTransformation::createParamsU8I8().setUpdatePrecisions(false),
+        // ActualValues
+        {
+            ngraph::element::f32,
+            {{}, { 128.f }, { 0.02f }},
+            op::Constant::create(ngraph::element::f32, ngraph::Shape{}, std::vector<float>{ 2.f }),
+            { 255ul, Shape({ 1, 1, 1, 1 }), { 0.f }, { 254.f }, { -1.27f }, { 1.27f } }
+        },
+        // ExpectedValues
+        {
+            ngraph::element::f32,
+            {{}, { { 128.f }, ngraph::element::f32, { 1, 3, 1, 1 }, false }, {}},
+            op::Constant::create(ngraph::element::f32, ngraph::Shape{}, std::vector<float>{ -125.f }),
+            {},
+            ngraph::element::f32,
+            {{}, {}, {{ 0.0002f }, ngraph::element::f32, { 1, 1, 1 }}}
+        }
+    },
+    // without zero point
+    {
+        LayerTransformation::createParamsU8I8(),
+        // ActualValues
+        {
+            ngraph::element::u8,
+            {{ngraph::element::f32}, {}, { 0.02f }},
+            op::Constant::create(ngraph::element::f32, ngraph::Shape{}, std::vector<float>{ 2.f }),
+            { 255ul, Shape({ 1, 1, 1, 1 }), { 0.f }, { 254.f }, { -1.27f }, { 1.27f } }
+        },
+        // ExpectedValues
+        {
+            ngraph::element::u8,
+            {},
+            op::Constant::create(ngraph::element::i8, ngraph::Shape{}, std::vector<float>{ -125.f }),
+            {},
+            ngraph::element::f32,
+            {{}, {}, {{ 0.0002f }, ngraph::element::f32, { 1, 1, 1 }}}
+        }
+    },
+    // without zero point
+    {
+        LayerTransformation::createParamsU8I8().setSupportAsymmetricQuantization(false),
+        // ActualValues
+        {
+            ngraph::element::u8,
+            {{ngraph::element::f32}, {}, { 0.02f }},
+            op::Constant::create(ngraph::element::f32, ngraph::Shape{}, std::vector<float>{ 2.f }),
+            { 255ul, Shape({ 1, 1, 1, 1 }), { 0.f }, { 254.f }, { -1.27f }, { 1.27f } }
+        },
+        // ExpectedValues
+        {
+            ngraph::element::u8,
+            {},
+            op::Constant::create(ngraph::element::i8, ngraph::Shape{}, std::vector<float>{ -125.f }),
+            {},
+            ngraph::element::f32,
+            {{}, {}, {{ 0.0002f }, ngraph::element::f32, { 1, 1, 1 }}}
+        }
+    },
+    // without zero point, not update precisions
+    {
+        LayerTransformation::createParamsU8I8().setUpdatePrecisions(false),
+        // ActualValues
+        {
+            ngraph::element::f32,
+            {{}, {}, { 0.02f }},
+            op::Constant::create(ngraph::element::f32, ngraph::Shape{}, std::vector<float>{ 2.f }),
+            { 255ul, Shape({ 1, 1, 1, 1 }), { 0.f }, { 254.f }, { -1.27f }, { 1.27f } }
+        },
+        // ExpectedValues
+        {
+            ngraph::element::f32,
+            {},
+            op::Constant::create(ngraph::element::f32, ngraph::Shape{}, std::vector<float>{ -125.f }),
+            {},
+            ngraph::element::f32,
+            {{}, {}, {{ 0.0002f }, ngraph::element::f32, { 1, 1, 1 }}}
+        }
+    },
+    // with zero point, per-channel quantization with the same values
+    {
+        LayerTransformation::createParamsU8I8().setSupportAsymmetricQuantization(true),
+        // ActualValues
+        {
+            ngraph::element::u8,
+            {{ngraph::element::f32}, { { 128.f }, ngraph::element::f32, {1, 3, 1, 1} }, { { 0.02f },  ngraph::element::f32, {1, 3, 1, 1} }},
+            op::Constant::create(ngraph::element::f32, ngraph::Shape{}, std::vector<float>{ 2.f }),
+            { 255ul, Shape({ 1, 1, 1, 1 }), { 0.f }, { 254.f }, { -1.27f }, { 1.27f } }
+        },
+        // ExpectedValues
+        {
+            ngraph::element::u8,
+            {{}, { { 128.f }, ngraph::element::f32, { 1, 3, 1, 1 }, false }, {}},
+            op::Constant::create(ngraph::element::i8, ngraph::Shape{}, std::vector<float>{ -125.f }),
+            {},
+            ngraph::element::f32,
+            {{}, {}, {{ 0.0002f }, ngraph::element::f32, { 1, 1, 1 }}}
+        }
+    },
+    // with zero point, per-channel quantization with different values
+    {
+        LayerTransformation::createParamsU8I8().setSupportAsymmetricQuantization(true),
+        // ActualValues
+        {
+            ngraph::element::u8,
             {
-                ngraph::element::u8,
-                {{ngraph::element::f32}, { 128.f }, { 0.02f }},
-                op::Constant::create(ngraph::element::f32, ngraph::Shape{}, std::vector<float>{ 2.f }),
-                { 255ul, Shape({ 1, 1, 1, 1 }), { 0.f }, { 254.f }, { -1.27f }, { 1.27f } }
+                {ngraph::element::f32},
+                {{ 128.f, 0.f, 128.f }, ngraph::element::f32, { 1, 3, 1, 1 }},
+                {{ 0.02f, 0.01f, 0.03f }, ngraph::element::f32, {1, 3, 1, 1}}
             },
-            // ExpectedValues
+            op::Constant::create(ngraph::element::f32, ngraph::Shape{}, std::vector<float>{ 2.f }),
+            { 255ul, Shape({ 1, 1, 1, 1 }), { 0.f }, { 254.f }, { -1.27f }, { 1.27f } }
+        },
+        // ExpectedValues
+        {
+            ngraph::element::u8,
             {
-                ngraph::element::u8,
-                {{}, { { 128.f }, ngraph::element::f32, { 1, 3, 1, 1 }, false }, {}},
-                op::Constant::create(ngraph::element::i8, ngraph::Shape{}, std::vector<float>{ -125.f }),
-                {},
-                ngraph::element::f32,
-                {{}, {}, {{ 0.0002f }, ngraph::element::f32, { 1, 1, 1 }}}
-            }
-        },
-        // with zero point
-        {
-<<<<<<< HEAD
-            LayerTransformation::createParamsU8I8().setSupportAsymmetricQuantization(false),
-            // ActualValues
+                {ngraph::element::f32},
+                {{ 128.f, 0.f, 128.f }, ngraph::element::f32, { 1, 3, 1, 1 }},
+                {{ 0.02f, 0.01f, 0.03f }, ngraph::element::f32, {1, 3, 1, 1}}
+            },
+            op::Constant::create(ngraph::element::f32, ngraph::Shape{}, std::vector<float>{ 2.f }),
+            { 255ul, Shape({ 1, 1, 1, 1 }), { 0.f }, { 254.f }, { -1.27f }, { 1.27f } },
+            ngraph::element::f32,
+            {}
+        }
+    },
+    // dequantization in second dimension
+    {
+        LayerTransformation::createParamsU8I8(),
+        // ActualValues
+        {
+            ngraph::element::f32,
             {
-                ngraph::element::u8,
-                {{ngraph::element::f32}, { 128.f }, { 0.02f }},
-                op::Constant::create(ngraph::element::f32, ngraph::Shape{}, std::vector<float>{ 2.f }),
-                { 255ul, Shape({ 1, 1, 1, 1 }), { 0.f }, { 254.f }, { -1.27f }, { 1.27f } }
+                {ngraph::element::f32},
+                {{ 128.f }, ngraph::element::f32, { 1, 1, 1, 1 }},
+                {{ 0.02f }, ngraph::element::f32, {1, 1, 1, 1}}
             },
-            // ExpectedValues
+            op::Constant::create(ngraph::element::f32, ngraph::Shape{}, std::vector<float>{ 2.f }),
+            { 255ul, Shape({ 1, 1, 1, 1 }), { 0.f }, { 254.f }, { -1.27f }, { 1.27f } }
+        },
+        // ExpectedValues
+        {
+            ngraph::element::f32,
             {
-                ngraph::element::u8,
-                {{ ngraph::element::f32 }, { 128.f }, { 0.02f }},
-                op::Constant::create(ngraph::element::f32, ngraph::Shape{}, std::vector<float>{ 2.f }),
-                { 255ul, Shape({ 1, 1, 1, 1 }), { 0.f }, { 254.f }, { -1.27f }, { 1.27f } },
-                ngraph::element::f32,
-                {}
-            }
-=======
-            ngraph::element::u8,
-            {{ ngraph::element::f32 }, { 128.f }, { 0.02f }},
-            op::Constant::create(ngraph::element::f32, ngraph::Shape{}, std::vector<float>{ 2.f }),
-            { 255ul, Shape({ 1, 1, 1, 1 }), { 0.f }, { 254.f }, { -1.27f }, { 1.27f } },
-            ngraph::element::f32,
-            {}
-        }
-    },
-    // with zero point, not update precisions
-    {
-        LayerTransformation::createParamsU8I8().setUpdatePrecisions(false),
-        // ActualValues
-        {
-            ngraph::element::f32,
-            {{}, { 128.f }, { 0.02f }},
-            op::Constant::create(ngraph::element::f32, ngraph::Shape{}, std::vector<float>{ 2.f }),
-            { 255ul, Shape({ 1, 1, 1, 1 }), { 0.f }, { 254.f }, { -1.27f }, { 1.27f } }
->>>>>>> 071fb9d1
-        },
-        // with zero point, not update precisions
-        {
-            LayerTransformation::createParamsU8I8().setUpdatePrecisions(false),
-            // ActualValues
-            {
-                ngraph::element::f32,
-                {{ngraph::element::f32}, { 128.f }, { 0.02f }},
-                op::Constant::create(ngraph::element::f32, ngraph::Shape{}, std::vector<float>{ 2.f }),
-                { 255ul, Shape({ 1, 1, 1, 1 }), { 0.f }, { 254.f }, { -1.27f }, { 1.27f } }
+                {ngraph::element::f32},
+                {{ 128.f }, ngraph::element::f32, { 1, 1, 1, 1 }},
+                {{ 0.02f }, ngraph::element::f32, {1, 1, 1, 1}}
             },
-            // ExpectedValues
-            {
-                ngraph::element::f32,
-                {{}, { { 128.f }, ngraph::element::f32, { 1, 3, 1, 1 }, false }, {}},
-                op::Constant::create(ngraph::element::f32, ngraph::Shape{}, std::vector<float>{ -125.f }),
-                {},
-                ngraph::element::f32,
-                {{}, {}, {{ 0.0002f }, ngraph::element::f32, { 1, 1, 1 }}}
-            }
-        },
-        // without zero point
-        {
-            LayerTransformation::createParamsU8I8(),
-            // ActualValues
-            {
-                ngraph::element::u8,
-                {{ngraph::element::f32}, {}, { 0.02f }},
-                op::Constant::create(ngraph::element::f32, ngraph::Shape{}, std::vector<float>{ 2.f }),
-                { 255ul, Shape({ 1, 1, 1, 1 }), { 0.f }, { 254.f }, { -1.27f }, { 1.27f } }
-            },
-            // ExpectedValues
-            {
-                ngraph::element::u8,
-                {},
-                op::Constant::create(ngraph::element::i8, ngraph::Shape{}, std::vector<float>{ -125.f }),
-                {},
-                ngraph::element::f32,
-                {{}, {}, {{ 0.0002f }, ngraph::element::f32, { 1, 1, 1 }}}
-            }
-        },
-        // without zero point
-        {
-<<<<<<< HEAD
-            LayerTransformation::createParamsU8I8().setSupportAsymmetricQuantization(false),
-            // ActualValues
-            {
-                ngraph::element::u8,
-                {{ngraph::element::f32}, {}, { 0.02f }},
-                op::Constant::create(ngraph::element::f32, ngraph::Shape{}, std::vector<float>{ 2.f }),
-                { 255ul, Shape({ 1, 1, 1, 1 }), { 0.f }, { 254.f }, { -1.27f }, { 1.27f } }
-            },
-            // ExpectedValues
-            {
-                ngraph::element::u8,
-                {},
-                op::Constant::create(ngraph::element::i8, ngraph::Shape{}, std::vector<float>{ -125.f }),
-                {},
-                ngraph::element::f32,
-                {{}, {}, {{ 0.0002f }, ngraph::element::f32, { 1, 1, 1 }}}
-            }
-=======
-            ngraph::element::u8,
-            {},
-            op::Constant::create(ngraph::element::i8, ngraph::Shape{}, std::vector<float>{ -125.f }),
-            {},
-            ngraph::element::f32,
-            {{}, {}, {{ 0.0002f }, ngraph::element::f32, { 1, 1, 1 }}}
-        }
-    },
-    // without zero point, not update precisions
-    {
-        LayerTransformation::createParamsU8I8().setUpdatePrecisions(false),
+            op::Constant::create(ngraph::element::f32, ngraph::Shape{}, std::vector<float>{ 2.f }),
+            { 255ul, Shape({ 1, 1, 1, 1 }), { 0.f }, { 254.f }, { -1.27f }, { 1.27f } },
+            ngraph::element::f32,
+            {}
+        }
+    },
+    // without dequantization operations
+    {
+        LayerTransformation::createParamsU8I8(),
+        // ActualValues
+        {
+            ngraph::element::f32,
+            {},
+            op::Constant::create(ngraph::element::f32, ngraph::Shape{}, std::vector<float>{ 2.f }),
+            { 255ul, Shape({ 1, 1, 1, 1 }), { 0.f }, { 254.f }, { -1.27f }, { 1.27f } }
+        },
+        // ExpectedValues
+        {
+            ngraph::element::f32,
+            {},
+            op::Constant::create(ngraph::element::f32, ngraph::Shape{}, std::vector<float>{ 2.f }),
+            { 255ul, Shape({ 1, 1, 1, 1 }), { 0.f }, { 254.f }, { -1.27f }, { 1.27f } },
+            ngraph::element::f32,
+            {}
+        }
+    },
+    // without zero point, without convert
+    {
+        LayerTransformation::createParamsU8I8(),
         // ActualValues
         {
             ngraph::element::f32,
             {{}, {}, { 0.02f }},
             op::Constant::create(ngraph::element::f32, ngraph::Shape{}, std::vector<float>{ 2.f }),
             { 255ul, Shape({ 1, 1, 1, 1 }), { 0.f }, { 254.f }, { -1.27f }, { 1.27f } }
->>>>>>> 071fb9d1
-        },
-        // without zero point, not update precisions
-        {
-            LayerTransformation::createParamsU8I8().setUpdatePrecisions(false),
-            // ActualValues
-            {
-                ngraph::element::f32,
-                {{ngraph::element::f32}, {}, { 0.02f }},
-                op::Constant::create(ngraph::element::f32, ngraph::Shape{}, std::vector<float>{ 2.f }),
-                { 255ul, Shape({ 1, 1, 1, 1 }), { 0.f }, { 254.f }, { -1.27f }, { 1.27f } }
-            },
-            // ExpectedValues
-            {
-                ngraph::element::f32,
-                {},
-                op::Constant::create(ngraph::element::f32, ngraph::Shape{}, std::vector<float>{ -125.f }),
-                {},
-                ngraph::element::f32,
-                {{}, {}, {{ 0.0002f }, ngraph::element::f32, { 1, 1, 1 }}}
-            }
-        },
-        // with zero point, per-channel quantization with the same values
-        {
-            LayerTransformation::createParamsU8I8().setSupportAsymmetricQuantization(true),
-            // ActualValues
-            {
-                ngraph::element::u8,
-                {{ngraph::element::f32}, { { 128.f }, ngraph::element::f32, {1, 3, 1, 1} }, { { 0.02f },  ngraph::element::f32, {1, 3, 1, 1} }},
-                op::Constant::create(ngraph::element::f32, ngraph::Shape{}, std::vector<float>{ 2.f }),
-                { 255ul, Shape({ 1, 1, 1, 1 }), { 0.f }, { 254.f }, { -1.27f }, { 1.27f } }
-            },
-            // ExpectedValues
-            {
-                ngraph::element::u8,
-                {{}, { { 128.f }, ngraph::element::f32, { 1, 3, 1, 1 }, false }, {}},
-                op::Constant::create(ngraph::element::i8, ngraph::Shape{}, std::vector<float>{ -125.f }),
-                {},
-                ngraph::element::f32,
-                {{}, {}, {{ 0.0002f }, ngraph::element::f32, { 1, 1, 1 }}}
-            }
-        },
-        // with zero point, per-channel quantization with different values
-        {
-            LayerTransformation::createParamsU8I8().setSupportAsymmetricQuantization(true),
-            // ActualValues
-            {
-                ngraph::element::u8,
-                {
-                    {ngraph::element::f32},
-                    {{ 128.f, 0.f, 128.f }, ngraph::element::f32, { 1, 3, 1, 1 }},
-                    {{ 0.02f, 0.01f, 0.03f }, ngraph::element::f32, {1, 3, 1, 1}}
-                },
-                op::Constant::create(ngraph::element::f32, ngraph::Shape{}, std::vector<float>{ 2.f }),
-                { 255ul, Shape({ 1, 1, 1, 1 }), { 0.f }, { 254.f }, { -1.27f }, { 1.27f } }
-            },
-            // ExpectedValues
-            {
-                ngraph::element::u8,
-                {
-                    {ngraph::element::f32},
-                    {{ 128.f, 0.f, 128.f }, ngraph::element::f32, { 1, 3, 1, 1 }},
-                    {{ 0.02f, 0.01f, 0.03f }, ngraph::element::f32, {1, 3, 1, 1}}
-                },
-                op::Constant::create(ngraph::element::f32, ngraph::Shape{}, std::vector<float>{ 2.f }),
-                { 255ul, Shape({ 1, 1, 1, 1 }), { 0.f }, { 254.f }, { -1.27f }, { 1.27f } },
-                ngraph::element::f32,
-                {}
-            }
-        },
-        // dequantization in second dimension
-        {
-            LayerTransformation::createParamsU8I8(),
-            // ActualValues
-            {
-                ngraph::element::f32,
-                {
-                    {ngraph::element::f32},
-                    {{ 128.f }, ngraph::element::f32, { 1, 1, 1, 1 }},
-                    {{ 0.02f }, ngraph::element::f32, {1, 1, 1, 1}}
-                },
-                op::Constant::create(ngraph::element::f32, ngraph::Shape{}, std::vector<float>{ 2.f }),
-                { 255ul, Shape({ 1, 1, 1, 1 }), { 0.f }, { 254.f }, { -1.27f }, { 1.27f } }
-            },
-            // ExpectedValues
-            {
-                ngraph::element::f32,
-                {
-                    {ngraph::element::f32},
-                    {{ 128.f }, ngraph::element::f32, { 1, 1, 1, 1 }},
-                    {{ 0.02f }, ngraph::element::f32, {1, 1, 1, 1}}
-                },
-                op::Constant::create(ngraph::element::f32, ngraph::Shape{}, std::vector<float>{ 2.f }),
-                { 255ul, Shape({ 1, 1, 1, 1 }), { 0.f }, { 254.f }, { -1.27f }, { 1.27f } },
-                ngraph::element::f32,
-                {}
-            }
-        },
-        // without dequantization operations
-        {
-            LayerTransformation::createParamsU8I8(),
-            // ActualValues
-            {
-                ngraph::element::f32,
-                {},
-                op::Constant::create(ngraph::element::f32, ngraph::Shape{}, std::vector<float>{ 2.f }),
-                { 255ul, Shape({ 1, 1, 1, 1 }), { 0.f }, { 254.f }, { -1.27f }, { 1.27f } }
-            },
-            // ExpectedValues
-            {
-                ngraph::element::f32,
-                {},
-                op::Constant::create(ngraph::element::f32, ngraph::Shape{}, std::vector<float>{ 2.f }),
-                { 255ul, Shape({ 1, 1, 1, 1 }), { 0.f }, { 254.f }, { -1.27f }, { 1.27f } },
-                ngraph::element::f32,
-                {}
-            }
-        },
-        // without zero point, without convert
-        {
-            LayerTransformation::createParamsU8I8(),
-            // ActualValues
-            {
-                ngraph::element::f32,
-                {{}, {}, { 0.02f }},
-                op::Constant::create(ngraph::element::f32, ngraph::Shape{}, std::vector<float>{ 2.f }),
-                { 255ul, Shape({ 1, 1, 1, 1 }), { 0.f }, { 254.f }, { -1.27f }, { 1.27f } }
-            },
-            // ExpectedValues
-            {
-                ngraph::element::f32,
-                {{}, {}, { {0.02f}, element::f32 }},
-                op::Constant::create(ngraph::element::f32, ngraph::Shape{}, std::vector<float>{ 2.f }),
-                { 255ul, Shape({ 1, 1, 1, 1 }), { 0.f }, { 254.f }, { -1.27f }, { 1.27f } },
-                ngraph::element::f32,
-                {}
-            }
-        },
-        // without zero point
-        {
-            LayerTransformation::createParamsU8I8(),
-            // ActualValues
-            {
-                ngraph::element::u8,
-                {{element::f32}, {}, { {0.02f}, element::f32 }},
-                op::Constant::create(ngraph::element::f32, ngraph::Shape{}, std::vector<float>{ 2.f }),
-                { 255ul, Shape({ 1, 1, 1, 1 }), { 0.f }, { 254.f }, { -1.27f }, { 1.27f } }
-            },
-            // ExpectedValues
-            {
-                ngraph::element::u8,
-                {},
-                op::Constant::create(ngraph::element::i8, ngraph::Shape{}, std::vector<float>{ -125.f }),
-                {},
-                ngraph::element::f32,
-                {{}, {}, {{ 0.0002f }, ngraph::element::f32, { 1, 1, 1 }}}
-            }
-        },
-    };
-}
+        },
+        // ExpectedValues
+        {
+            ngraph::element::f32,
+            {{}, {}, { {0.02f}, element::f32 }},
+            op::Constant::create(ngraph::element::f32, ngraph::Shape{}, std::vector<float>{ 2.f }),
+            { 255ul, Shape({ 1, 1, 1, 1 }), { 0.f }, { 254.f }, { -1.27f }, { 1.27f } },
+            ngraph::element::f32,
+            {}
+        }
+    },
+    // without zero point
+    {
+        LayerTransformation::createParamsU8I8(),
+        // ActualValues
+        {
+            ngraph::element::u8,
+            {{element::f32}, {}, { {0.02f}, element::f32 }},
+            op::Constant::create(ngraph::element::f32, ngraph::Shape{}, std::vector<float>{ 2.f }),
+            { 255ul, Shape({ 1, 1, 1, 1 }), { 0.f }, { 254.f }, { -1.27f }, { 1.27f } }
+        },
+        // ExpectedValues
+        {
+            ngraph::element::u8,
+            {},
+            op::Constant::create(ngraph::element::i8, ngraph::Shape{}, std::vector<float>{ -125.f }),
+            {},
+            ngraph::element::f32,
+            {{}, {}, {{ 0.0002f }, ngraph::element::f32, { 1, 1, 1 }}}
+        }
+    },
+};
 
 INSTANTIATE_TEST_CASE_P(
     smoke_LPT,
     ConvolutionTransformation,
     ::testing::Combine(
-        ::testing::ValuesIn(getShapes()),
-        ::testing::ValuesIn(getTestValues())),
+        ::testing::ValuesIn(shapes),
+        ::testing::ValuesIn(testValues)),
     ConvolutionTransformation::getTestCaseName);