// Copyright (C) 2020 Intel Corporation
// SPDX-License-Identifier: Apache-2.0
//

#include "layer_transformation.hpp"

#include <string>
#include <sstream>
#include <memory>

#include <gtest/gtest.h>

#include <transformations/utils/utils.hpp>
#include <transformations/init_node_info.hpp>
#include <low_precision/transformer.hpp>
#include <low_precision/mat_mul.hpp>

#include "common_test_utils/ngraph_test_utils.hpp"
#include "lpt_ngraph_functions/mat_mul_function.hpp"
#include "ngraph_functions/subgraph_builders.hpp"
#include "simple_low_precision_transformer.hpp"
#include "lpt_ngraph_functions/common/dequantization_operations.hpp"

namespace {

using namespace testing;
using namespace ngraph::pass;

class MatMullTransformationTestValues {
public:
    class Actual {
    public:
        ngraph::element::Type precisionBeforeDequantization1;
        ngraph::builder::subgraph::DequantizationOperations dequantization1;
        ngraph::element::Type precisionBeforeDequantization2;
        ngraph::builder::subgraph::DequantizationOperations dequantization2;
    };

    class Expected {
    public:
        ngraph::element::Type precisionBeforeDequantization1;
        ngraph::builder::subgraph::DequantizationOperations dequantization1;
        ngraph::element::Type precisionBeforeDequantization2;
        ngraph::builder::subgraph::DequantizationOperations dequantization2;
        ngraph::element::Type precisionBeforeOperation1;
        ngraph::element::Type precisionBeforeOperation2;
        ngraph::builder::subgraph::DequantizationOperations result;
    };

    ngraph::pass::low_precision::LayerTransformation::Params params;
    Actual actual;
    Expected expected;
};

inline std::ostream& operator << (std::ostream& out, const MatMullTransformationTestValues::Actual& actual) {
    return out << "_" << actual.dequantization1 << "_" << actual.dequantization2;
}

inline std::ostream& operator << (std::ostream& out, const MatMullTransformationTestValues::Expected& expected) {
    return out << "_" <<
        expected.precisionBeforeDequantization1 << "_" <<
        expected.dequantization1 << "_" <<
        expected.precisionBeforeDequantization2 << "_" <<
        expected.dequantization2 << "_" <<
        expected.precisionBeforeOperation1 << "_" <<
        expected.precisionBeforeOperation2 << "_" <<
        expected.result;
}

inline std::ostream& operator << (std::ostream& out, const MatMullTransformationTestValues& values) {
    return out << "_" <<
        values.params.supportAsymmetricQuantization << "_" <<
        values.params.updatePrecisions << "_" <<
        values.actual << "_" <<
        values.expected;
}

typedef std::tuple<
    ngraph::element::Type,
    std::pair<ngraph::Shape, ngraph::Shape>,
    MatMullTransformationTestValues> MatMulTransformationParams;

class MatMulTransformation : public LayerTransformation, public testing::WithParamInterface<MatMulTransformationParams> {
public:
    void SetUp() override {
        const ngraph::element::Type precision = std::get<0>(GetParam());
        const std::pair<ngraph::Shape, ngraph::Shape> shapes = std::get<1>(GetParam());
        const MatMullTransformationTestValues testValues = std::get<2>(GetParam());

        actualFunction = ngraph::builder::subgraph::MatMulFunction::getOriginal(
            shapes.first,
            testValues.actual.precisionBeforeDequantization1,
            testValues.actual.dequantization1,
            shapes.second,
            testValues.actual.precisionBeforeDequantization2,
            testValues.actual.dequantization2);

        SimpleLowPrecisionTransformer transformer;
        transformer.add<ngraph::pass::low_precision::MatMulTransformation, ngraph::opset1::MatMul>(testValues.params);
        transformer.transform(actualFunction);

        referenceFunction =
            (testValues.expected.precisionBeforeOperation1 == ngraph::element::f32) && testValues.expected.result.empty() ?
            ngraph::builder::subgraph::MatMulFunction::getOriginal(
                shapes.first,
                testValues.actual.precisionBeforeDequantization1,
                testValues.actual.dequantization1,
                shapes.second,
                testValues.actual.precisionBeforeDequantization2,
                testValues.actual.dequantization2) :
            ngraph::builder::subgraph::MatMulFunction::getReference(
                precision,
                shapes.first,
                testValues.expected.precisionBeforeDequantization1,
                testValues.expected.dequantization1,
                shapes.second,
                testValues.expected.precisionBeforeDequantization2,
                testValues.expected.dequantization2,
                testValues.expected.result);
    }

    static std::string getTestCaseName(testing::TestParamInfo<MatMulTransformationParams> obj) {
        ngraph::element::Type precision;
        std::pair<ngraph::Shape, ngraph::Shape> shapes;
        MatMullTransformationTestValues testValues;
        std::tie(precision, shapes, testValues) = obj.param;

        std::stringstream ss;
        ss << precision << "_" << shapes.first << "_" << shapes.second << "_" << testValues;
        return ss.str();
    }
};

TEST_P(MatMulTransformation, CompareFunctions) {
    actualFunction->validate_nodes_and_infer_types();
    auto res = compare_functions(referenceFunction, actualFunction, true, true, true);
    ASSERT_TRUE(res.first) << res.second;
}

static std::vector<ngraph::element::Type> getPrecisions() {
    return {
        ngraph::element::f32,
        // ngraph::element::f16
    };
}

static std::vector<std::pair<ngraph::Shape, ngraph::Shape>> getShapes() {
    return {
        { { 1, 16, 384, 64 }, { 1, 16, 64, 384 } },
        { { 4, 16, 384, 64 }, { 4, 16, 64, 384 } }
    };
}

static std::vector<bool> getUpdatePrecisions() {
    return { true, false };
}

static std::vector<MatMullTransformationTestValues> getTestValues() {
    return {
        // U8 + I8: Constant on dequantization operations on 0 branch
        // {
        //    LayerTransformation::createParamsU8U8().setSupportAsymmetricQuantization(true),
        //    {
        //        ngraph::element::u8,
        //        { ngraph::element::f32, { 127.f }, { {0.02f}, ngraph::element::f32, {}, true, 0 } },
        //        ngraph::element::i8,
        //        { ngraph::element::f32, {}, { 0.03f } },
        //    },
        //    {
        //        ngraph::element::u8,
        //        { {}, {{127.f}, ngraph::element::f32, ngraph::Shape{ }, false}, {} },
        //        ngraph::element::i8,
        //        { },
        //        ngraph::element::f32,
        //        ngraph::element::f32,
        //        { {}, {}, { 0.0006f } },
        //    }
        // },
        // U8 + I8
        {
            LayerTransformation::createParamsU8U8().setSupportAsymmetricQuantization(true),
            {
                ngraph::element::u8,
                { ngraph::element::f32, { 127.f }, { 0.02f } },
                ngraph::element::i8,
                { ngraph::element::f32, {}, { 0.03f } },
            },
            {
                ngraph::element::u8,
                { {}, {{127.f}, ngraph::element::f32, ngraph::Shape{ }, false}, {} },
                ngraph::element::i8,
                { },
                ngraph::element::f32,
                ngraph::element::f32,
                { {}, {}, { 0.0006f } },
            }
        },
        // I8 + I8
        {
            LayerTransformation::createParamsU8U8().setSupportAsymmetricQuantization(true),
            {
                ngraph::element::i8,
                { ngraph::element::f32, { 127.f }, { 0.02f } },
                ngraph::element::i8,
                { ngraph::element::f32, {}, { 0.03f } },
            },
            {
                ngraph::element::i8,
                { {}, {{127.f}, ngraph::element::f32, ngraph::Shape{ }, false}, {} },
                ngraph::element::i8,
                { },
                ngraph::element::f32,
                ngraph::element::f32,
                { {}, {}, { 0.0006f } },
            }
        },
        // U8 + I8, Subtract with not int
        {
            LayerTransformation::createParamsU8U8().setSupportAsymmetricQuantization(true),
            {
                ngraph::element::u8,
                { ngraph::element::f32, { 127.5f }, { 0.02f } },
                ngraph::element::i8,
                { ngraph::element::f32, {}, { 0.03f } },
            },
            {
                ngraph::element::u8,
                { ngraph::element::f32, { 127.5f }, { 0.02f } },
                ngraph::element::i8,
                { ngraph::element::f32, {}, { 0.03f } },
                ngraph::element::f32,
                ngraph::element::f32,
                {},
            }
        },
        // U8 + FP32
        {
<<<<<<< HEAD
            LayerTransformation::createParamsU8U8().setSupportAsymmetricQuantization(true),
            {
                ngraph::element::u8,
                { ngraph::element::f32, { 127.f }, { 0.02f } },
                ngraph::element::f32,
                { {}, {}, { 0.03f } },
            },
            {
                ngraph::element::u8,
                { ngraph::element::f32, { 127.f }, { 0.02f } },
                ngraph::element::f32,
                { {}, {}, { 0.03f } },
                ngraph::element::f32,
                ngraph::element::f32,
                { },
            }
=======
            ngraph::element::u8,
            { {}, {{128.f}, ngraph::element::f32, ngraph::Shape{ }, false}, {} },
            ngraph::element::i8,
            { },
            ngraph::element::f32,
            ngraph::element::f32,
            { {}, {}, { 0.0006f } },
        }
    },
    // U8 + FP32
    {
        LayerTransformation::createParamsU8U8().setSupportAsymmetricQuantization(true),
        {
            ngraph::element::u8,
            { ngraph::element::f32, { 127.f }, { 0.02f } },
            ngraph::element::f32,
            { {}, {}, { 0.03f } },
>>>>>>> 071fb9d1
        },
        // FP32 + I8
        {
            LayerTransformation::createParamsU8U8().setSupportAsymmetricQuantization(true),
            {
                ngraph::element::f32,
                { {}, { 127.f }, { 0.02f } },
                ngraph::element::i8,
                { ngraph::element::f32, {}, { 0.03f } },
            },
            {
                ngraph::element::f32,
                { {}, { 127.f }, { 0.02f } },
                ngraph::element::i8,
                { ngraph::element::f32, {}, { 0.03f } },
                ngraph::element::f32,
                ngraph::element::f32,
                { },
            }
        },
        {
            LayerTransformation::createParamsU8U8().setSupportAsymmetricQuantization(false),
            {
                ngraph::element::u8,
                { ngraph::element::f32, { 127.f }, { 0.02f } },
                ngraph::element::i8,
                { ngraph::element::f32, {}, { 0.03f } },
            },
            {
                ngraph::element::u8,
                { ngraph::element::f32, { 127.f }, { 0.02f } },
                ngraph::element::i8,
                { ngraph::element::f32, {}, { 0.03f } },
                ngraph::element::f32,
                ngraph::element::f32,
                { },
            }
        },
        {
            LayerTransformation::createParamsU8U8().setSupportAsymmetricQuantization(false),
            {
                ngraph::element::u8,
                { ngraph::element::f32, {}, { 0.02f } },
                ngraph::element::i8,
                { ngraph::element::f32, {}, { 0.03f } },
            },
            {
                ngraph::element::u8,
                { {}, {}, {} },
                ngraph::element::i8,
                { {}, {}, {} },
                ngraph::element::u8,
                ngraph::element::i8,
                { {}, {}, { 0.02f * 0.03f } },
            }
        },
        {
            LayerTransformation::createParamsU8U8(),
            {
                ngraph::element::u8,
                { ngraph::element::f32, {}, { 0.02f } },
                ngraph::element::i8,
                { ngraph::element::f32, {}, { 0.03f } },
            },
            {
                ngraph::element::u8,
                { {}, {}, {} },
                ngraph::element::i8,
                { {}, {}, {} },
                ngraph::element::u8,
                ngraph::element::i8,
                { {}, {}, { 0.02f * 0.03f } },
            }
        },
        {
            LayerTransformation::createParamsU8U8(),
            {
                ngraph::element::u8,
                { ngraph::element::f32, {}, { 0.02f } },
                ngraph::element::u8,
                { ngraph::element::f32, {}, { 0.03f } },
            },
            {
                ngraph::element::u8,
                { {}, {}, {} },
                ngraph::element::u8,
                { {}, {}, {} },
                ngraph::element::u8,
                ngraph::element::u8,
                { {}, {}, { 0.02f * 0.03f } },
            }
        },
        {
            LayerTransformation::createParamsI8I8().setUpdatePrecisions(true),
            {
                ngraph::element::i8,
                { ngraph::element::f32, {}, { 0.02f } },
                ngraph::element::i8,
                { ngraph::element::f32, {}, { 0.03f } },
            },
            {
                ngraph::element::i8,
                { {}, {}, {} },
                ngraph::element::i8,
                { {}, {}, {} },
                ngraph::element::i8,
                ngraph::element::i8,
                { {}, {}, { 0.02f * 0.03f } },
            }
        },
        {
            LayerTransformation::createParamsI8I8().setUpdatePrecisions(false),
            {
                ngraph::element::f32,
                { {}, {}, { 0.02f } },
                ngraph::element::f32,
                { {}, {}, { 0.03f } },
            },
            {
                ngraph::element::f32,
                { {}, {}, {} },
                ngraph::element::f32,
                { {}, {}, {} },
                ngraph::element::f32,
                ngraph::element::f32,
                { {}, {}, { 0.02f * 0.03f } },
            }
        }
    };
}

INSTANTIATE_TEST_CASE_P(
    smoke_LPT,
    MatMulTransformation,
    ::testing::Combine(
        ::testing::ValuesIn(getPrecisions()),
        ::testing::ValuesIn(getShapes()),
        ::testing::ValuesIn(getTestValues())),
    MatMulTransformation::getTestCaseName);

} // namespace<|MERGE_RESOLUTION|>--- conflicted
+++ resolved
@@ -137,122 +137,86 @@
     ASSERT_TRUE(res.first) << res.second;
 }
 
-static std::vector<ngraph::element::Type> getPrecisions() {
-    return {
-        ngraph::element::f32,
-        // ngraph::element::f16
-    };
-}
-
-static std::vector<std::pair<ngraph::Shape, ngraph::Shape>> getShapes() {
-    return {
-        { { 1, 16, 384, 64 }, { 1, 16, 64, 384 } },
-        { { 4, 16, 384, 64 }, { 4, 16, 64, 384 } }
-    };
-}
-
-static std::vector<bool> getUpdatePrecisions() {
-    return { true, false };
-}
-
-static std::vector<MatMullTransformationTestValues> getTestValues() {
-    return {
-        // U8 + I8: Constant on dequantization operations on 0 branch
-        // {
-        //    LayerTransformation::createParamsU8U8().setSupportAsymmetricQuantization(true),
-        //    {
-        //        ngraph::element::u8,
-        //        { ngraph::element::f32, { 127.f }, { {0.02f}, ngraph::element::f32, {}, true, 0 } },
-        //        ngraph::element::i8,
-        //        { ngraph::element::f32, {}, { 0.03f } },
-        //    },
-        //    {
-        //        ngraph::element::u8,
-        //        { {}, {{127.f}, ngraph::element::f32, ngraph::Shape{ }, false}, {} },
-        //        ngraph::element::i8,
-        //        { },
-        //        ngraph::element::f32,
-        //        ngraph::element::f32,
-        //        { {}, {}, { 0.0006f } },
-        //    }
-        // },
-        // U8 + I8
-        {
-            LayerTransformation::createParamsU8U8().setSupportAsymmetricQuantization(true),
-            {
-                ngraph::element::u8,
-                { ngraph::element::f32, { 127.f }, { 0.02f } },
-                ngraph::element::i8,
-                { ngraph::element::f32, {}, { 0.03f } },
-            },
-            {
-                ngraph::element::u8,
-                { {}, {{127.f}, ngraph::element::f32, ngraph::Shape{ }, false}, {} },
-                ngraph::element::i8,
-                { },
-                ngraph::element::f32,
-                ngraph::element::f32,
-                { {}, {}, { 0.0006f } },
-            }
-        },
-        // I8 + I8
-        {
-            LayerTransformation::createParamsU8U8().setSupportAsymmetricQuantization(true),
-            {
-                ngraph::element::i8,
-                { ngraph::element::f32, { 127.f }, { 0.02f } },
-                ngraph::element::i8,
-                { ngraph::element::f32, {}, { 0.03f } },
-            },
-            {
-                ngraph::element::i8,
-                { {}, {{127.f}, ngraph::element::f32, ngraph::Shape{ }, false}, {} },
-                ngraph::element::i8,
-                { },
-                ngraph::element::f32,
-                ngraph::element::f32,
-                { {}, {}, { 0.0006f } },
-            }
-        },
-        // U8 + I8, Subtract with not int
-        {
-            LayerTransformation::createParamsU8U8().setSupportAsymmetricQuantization(true),
-            {
-                ngraph::element::u8,
-                { ngraph::element::f32, { 127.5f }, { 0.02f } },
-                ngraph::element::i8,
-                { ngraph::element::f32, {}, { 0.03f } },
-            },
-            {
-                ngraph::element::u8,
-                { ngraph::element::f32, { 127.5f }, { 0.02f } },
-                ngraph::element::i8,
-                { ngraph::element::f32, {}, { 0.03f } },
-                ngraph::element::f32,
-                ngraph::element::f32,
-                {},
-            }
-        },
-        // U8 + FP32
-        {
-<<<<<<< HEAD
-            LayerTransformation::createParamsU8U8().setSupportAsymmetricQuantization(true),
-            {
-                ngraph::element::u8,
-                { ngraph::element::f32, { 127.f }, { 0.02f } },
-                ngraph::element::f32,
-                { {}, {}, { 0.03f } },
-            },
-            {
-                ngraph::element::u8,
-                { ngraph::element::f32, { 127.f }, { 0.02f } },
-                ngraph::element::f32,
-                { {}, {}, { 0.03f } },
-                ngraph::element::f32,
-                ngraph::element::f32,
-                { },
-            }
-=======
+const std::vector<ngraph::element::Type> precisions = {
+    ngraph::element::f32,
+    // ngraph::element::f16
+};
+
+const std::vector<std::pair<ngraph::Shape, ngraph::Shape>> shapes = {
+    { { 1, 16, 384, 64 }, { 1, 16, 64, 384 } },
+    { { 4, 16, 384, 64 }, { 4, 16, 64, 384 } }
+};
+
+const std::vector<bool> updatePrecisions = { true, false };
+
+std::vector<MatMullTransformationTestValues> testValues = {
+    // U8 + I8: Constant on dequantization operations on 0 branch
+    // {
+    //    LayerTransformation::createParamsU8U8().setSupportAsymmetricQuantization(true),
+    //    {
+    //        ngraph::element::u8,
+    //        { ngraph::element::f32, { 127.f }, { {0.02f}, ngraph::element::f32, {}, true, 0 } },
+    //        ngraph::element::i8,
+    //        { ngraph::element::f32, {}, { 0.03f } },
+    //    },
+    //    {
+    //        ngraph::element::u8,
+    //        { {}, {{127.f}, ngraph::element::f32, ngraph::Shape{ }, false}, {} },
+    //        ngraph::element::i8,
+    //        { },
+    //        ngraph::element::f32,
+    //        ngraph::element::f32,
+    //        { {}, {}, { 0.0006f } },
+    //    }
+    // },
+    // U8 + I8
+    {
+        LayerTransformation::createParamsU8U8().setSupportAsymmetricQuantization(true),
+        {
+            ngraph::element::u8,
+            { ngraph::element::f32, { 127.f }, { 0.02f } },
+            ngraph::element::i8,
+            { ngraph::element::f32, {}, { 0.03f } },
+        },
+        {
+            ngraph::element::u8,
+            { {}, {{127.f}, ngraph::element::f32, ngraph::Shape{ }, false}, {} },
+            ngraph::element::i8,
+            { },
+            ngraph::element::f32,
+            ngraph::element::f32,
+            { {}, {}, { 0.0006f } },
+        }
+    },
+    // I8 + I8
+    {
+        LayerTransformation::createParamsU8U8().setSupportAsymmetricQuantization(true),
+        {
+            ngraph::element::i8,
+            { ngraph::element::f32, { 127.f }, { 0.02f } },
+            ngraph::element::i8,
+            { ngraph::element::f32, {}, { 0.03f } },
+        },
+        {
+            ngraph::element::i8,
+            { {}, {{127.f}, ngraph::element::f32, ngraph::Shape{ }, false}, {} },
+            ngraph::element::i8,
+            { },
+            ngraph::element::f32,
+            ngraph::element::f32,
+            { {}, {}, { 0.0006f } },
+        }
+    },
+    // U8 + I8, Subtract with not int
+    {
+        LayerTransformation::createParamsU8U8().setSupportAsymmetricQuantization(true),
+        {
+            ngraph::element::u8,
+            { ngraph::element::f32, { 127.5f }, { 0.02f } },
+            ngraph::element::i8,
+            { ngraph::element::f32, {}, { 0.03f } },
+        },
+        {
             ngraph::element::u8,
             { {}, {{128.f}, ngraph::element::f32, ngraph::Shape{ }, false}, {} },
             ngraph::element::i8,
@@ -270,145 +234,153 @@
             { ngraph::element::f32, { 127.f }, { 0.02f } },
             ngraph::element::f32,
             { {}, {}, { 0.03f } },
->>>>>>> 071fb9d1
-        },
-        // FP32 + I8
-        {
-            LayerTransformation::createParamsU8U8().setSupportAsymmetricQuantization(true),
-            {
-                ngraph::element::f32,
-                { {}, { 127.f }, { 0.02f } },
-                ngraph::element::i8,
-                { ngraph::element::f32, {}, { 0.03f } },
-            },
-            {
-                ngraph::element::f32,
-                { {}, { 127.f }, { 0.02f } },
-                ngraph::element::i8,
-                { ngraph::element::f32, {}, { 0.03f } },
-                ngraph::element::f32,
-                ngraph::element::f32,
-                { },
-            }
-        },
-        {
-            LayerTransformation::createParamsU8U8().setSupportAsymmetricQuantization(false),
-            {
-                ngraph::element::u8,
-                { ngraph::element::f32, { 127.f }, { 0.02f } },
-                ngraph::element::i8,
-                { ngraph::element::f32, {}, { 0.03f } },
-            },
-            {
-                ngraph::element::u8,
-                { ngraph::element::f32, { 127.f }, { 0.02f } },
-                ngraph::element::i8,
-                { ngraph::element::f32, {}, { 0.03f } },
-                ngraph::element::f32,
-                ngraph::element::f32,
-                { },
-            }
-        },
-        {
-            LayerTransformation::createParamsU8U8().setSupportAsymmetricQuantization(false),
-            {
-                ngraph::element::u8,
-                { ngraph::element::f32, {}, { 0.02f } },
-                ngraph::element::i8,
-                { ngraph::element::f32, {}, { 0.03f } },
-            },
-            {
-                ngraph::element::u8,
-                { {}, {}, {} },
-                ngraph::element::i8,
-                { {}, {}, {} },
-                ngraph::element::u8,
-                ngraph::element::i8,
-                { {}, {}, { 0.02f * 0.03f } },
-            }
-        },
-        {
-            LayerTransformation::createParamsU8U8(),
-            {
-                ngraph::element::u8,
-                { ngraph::element::f32, {}, { 0.02f } },
-                ngraph::element::i8,
-                { ngraph::element::f32, {}, { 0.03f } },
-            },
-            {
-                ngraph::element::u8,
-                { {}, {}, {} },
-                ngraph::element::i8,
-                { {}, {}, {} },
-                ngraph::element::u8,
-                ngraph::element::i8,
-                { {}, {}, { 0.02f * 0.03f } },
-            }
-        },
-        {
-            LayerTransformation::createParamsU8U8(),
-            {
-                ngraph::element::u8,
-                { ngraph::element::f32, {}, { 0.02f } },
-                ngraph::element::u8,
-                { ngraph::element::f32, {}, { 0.03f } },
-            },
-            {
-                ngraph::element::u8,
-                { {}, {}, {} },
-                ngraph::element::u8,
-                { {}, {}, {} },
-                ngraph::element::u8,
-                ngraph::element::u8,
-                { {}, {}, { 0.02f * 0.03f } },
-            }
-        },
-        {
-            LayerTransformation::createParamsI8I8().setUpdatePrecisions(true),
-            {
-                ngraph::element::i8,
-                { ngraph::element::f32, {}, { 0.02f } },
-                ngraph::element::i8,
-                { ngraph::element::f32, {}, { 0.03f } },
-            },
-            {
-                ngraph::element::i8,
-                { {}, {}, {} },
-                ngraph::element::i8,
-                { {}, {}, {} },
-                ngraph::element::i8,
-                ngraph::element::i8,
-                { {}, {}, { 0.02f * 0.03f } },
-            }
-        },
-        {
-            LayerTransformation::createParamsI8I8().setUpdatePrecisions(false),
-            {
-                ngraph::element::f32,
-                { {}, {}, { 0.02f } },
-                ngraph::element::f32,
-                { {}, {}, { 0.03f } },
-            },
-            {
-                ngraph::element::f32,
-                { {}, {}, {} },
-                ngraph::element::f32,
-                { {}, {}, {} },
-                ngraph::element::f32,
-                ngraph::element::f32,
-                { {}, {}, { 0.02f * 0.03f } },
-            }
-        }
-    };
-}
+        },
+        {
+            ngraph::element::u8,
+            { ngraph::element::f32, { 127.f }, { 0.02f } },
+            ngraph::element::f32,
+            { {}, {}, { 0.03f } },
+            ngraph::element::f32,
+            ngraph::element::f32,
+            { },
+        }
+    },
+    // FP32 + I8
+    {
+        LayerTransformation::createParamsU8U8().setSupportAsymmetricQuantization(true),
+        {
+            ngraph::element::f32,
+            { {}, { 127.f }, { 0.02f } },
+            ngraph::element::i8,
+            { ngraph::element::f32, {}, { 0.03f } },
+        },
+        {
+            ngraph::element::f32,
+            { {}, { 127.f }, { 0.02f } },
+            ngraph::element::i8,
+            { ngraph::element::f32, {}, { 0.03f } },
+            ngraph::element::f32,
+            ngraph::element::f32,
+            { },
+        }
+    },
+    {
+        LayerTransformation::createParamsU8U8().setSupportAsymmetricQuantization(false),
+        {
+            ngraph::element::u8,
+            { ngraph::element::f32, { 127.f }, { 0.02f } },
+            ngraph::element::i8,
+            { ngraph::element::f32, {}, { 0.03f } },
+        },
+        {
+            ngraph::element::u8,
+            { ngraph::element::f32, { 127.f }, { 0.02f } },
+            ngraph::element::i8,
+            { ngraph::element::f32, {}, { 0.03f } },
+            ngraph::element::f32,
+            ngraph::element::f32,
+            { },
+        }
+    },
+    {
+        LayerTransformation::createParamsU8U8().setSupportAsymmetricQuantization(false),
+        {
+            ngraph::element::u8,
+            { ngraph::element::f32, {}, { 0.02f } },
+            ngraph::element::i8,
+            { ngraph::element::f32, {}, { 0.03f } },
+        },
+        {
+            ngraph::element::u8,
+            { {}, {}, {} },
+            ngraph::element::i8,
+            { {}, {}, {} },
+            ngraph::element::u8,
+            ngraph::element::i8,
+            { {}, {}, { 0.02f * 0.03f } },
+        }
+    },
+    {
+        LayerTransformation::createParamsU8U8(),
+        {
+            ngraph::element::u8,
+            { ngraph::element::f32, {}, { 0.02f } },
+            ngraph::element::i8,
+            { ngraph::element::f32, {}, { 0.03f } },
+        },
+        {
+            ngraph::element::u8,
+            { {}, {}, {} },
+            ngraph::element::i8,
+            { {}, {}, {} },
+            ngraph::element::u8,
+            ngraph::element::i8,
+            { {}, {}, { 0.02f * 0.03f } },
+        }
+    },
+    {
+        LayerTransformation::createParamsU8U8(),
+        {
+            ngraph::element::u8,
+            { ngraph::element::f32, {}, { 0.02f } },
+            ngraph::element::u8,
+            { ngraph::element::f32, {}, { 0.03f } },
+        },
+        {
+            ngraph::element::u8,
+            { {}, {}, {} },
+            ngraph::element::u8,
+            { {}, {}, {} },
+            ngraph::element::u8,
+            ngraph::element::u8,
+            { {}, {}, { 0.02f * 0.03f } },
+        }
+    },
+    {
+        LayerTransformation::createParamsI8I8().setUpdatePrecisions(true),
+        {
+            ngraph::element::i8,
+            { ngraph::element::f32, {}, { 0.02f } },
+            ngraph::element::i8,
+            { ngraph::element::f32, {}, { 0.03f } },
+        },
+        {
+            ngraph::element::i8,
+            { {}, {}, {} },
+            ngraph::element::i8,
+            { {}, {}, {} },
+            ngraph::element::i8,
+            ngraph::element::i8,
+            { {}, {}, { 0.02f * 0.03f } },
+        }
+    },
+    {
+        LayerTransformation::createParamsI8I8().setUpdatePrecisions(false),
+        {
+            ngraph::element::f32,
+            { {}, {}, { 0.02f } },
+            ngraph::element::f32,
+            { {}, {}, { 0.03f } },
+        },
+        {
+            ngraph::element::f32,
+            { {}, {}, {} },
+            ngraph::element::f32,
+            { {}, {}, {} },
+            ngraph::element::f32,
+            ngraph::element::f32,
+            { {}, {}, { 0.02f * 0.03f } },
+        }
+    }
+};
 
 INSTANTIATE_TEST_CASE_P(
     smoke_LPT,
     MatMulTransformation,
     ::testing::Combine(
-        ::testing::ValuesIn(getPrecisions()),
-        ::testing::ValuesIn(getShapes()),
-        ::testing::ValuesIn(getTestValues())),
+        ::testing::ValuesIn(precisions),
+        ::testing::ValuesIn(shapes),
+        ::testing::ValuesIn(testValues)),
     MatMulTransformation::getTestCaseName);
 
 } // namespace