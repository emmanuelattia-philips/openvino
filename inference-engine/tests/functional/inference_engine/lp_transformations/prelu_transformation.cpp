// Copyright (C) 2020 Intel Corporation
// SPDX-License-Identifier: Apache-2.0
//

#include "layer_transformation.hpp"

#include <string>
#include <sstream>
#include <memory>

#include <gtest/gtest.h>

#include <transformations/utils/utils.hpp>
#include <transformations/init_node_info.hpp>
#include <low_precision/prelu.hpp>

#include "common_test_utils/ngraph_test_utils.hpp"
#include "lpt_ngraph_functions/common/dequantization_operations.hpp"
#include "lpt_ngraph_functions/prelu_function.hpp"
#include "simple_low_precision_transformer.hpp"

namespace {

using namespace testing;
using namespace ngraph::pass;

class PReluTransformationTestValues {
public:
    class Actual {
    public:
        ngraph::element::Type precisionBeforeDequantization;
        ngraph::builder::subgraph::DequantizationOperations dequantization;
    };

    class Expected {
    public:
        ngraph::element::Type precisionBeforeDequantization;
        ngraph::builder::subgraph::DequantizationOperations dequantizationBefore;
        ngraph::element::Type precisionAfterOperation;
        ngraph::builder::subgraph::DequantizationOperations dequantizationAfter;
    };

    ngraph::Shape shape;
    ngraph::pass::low_precision::LayerTransformation::Params params;
    Actual actual;
    Expected expected;
};

class PReluTransformation : public LayerTransformation, public testing::WithParamInterface<PReluTransformationTestValues> {
public:
    void SetUp() override {
        const PReluTransformationTestValues testValues = GetParam();

        actualFunction = ngraph::builder::subgraph::PReluFunction::getOriginal(
            testValues.shape,
            testValues.actual.precisionBeforeDequantization,
            testValues.actual.dequantization);

        SimpleLowPrecisionTransformer transformer;
        transformer.add<ngraph::pass::low_precision::PReluTransformation, ngraph::opset1::PRelu>(testValues.params);
        transformer.transform(actualFunction);

        referenceFunction = ngraph::builder::subgraph::PReluFunction::getReference(
            testValues.shape,
            testValues.expected.precisionBeforeDequantization,
            testValues.expected.dequantizationBefore,
            testValues.expected.precisionAfterOperation,
            testValues.expected.dequantizationAfter);
    }

    static std::string getTestCaseName(testing::TestParamInfo<PReluTransformationTestValues> obj) {
        const PReluTransformationTestValues testValues = obj.param;

        std::ostringstream result;
        result <<
            testValues.shape << "_" <<
            testValues.actual.precisionBeforeDequantization << "_" <<
            testValues.actual.dequantization << "_" <<
            testValues.expected.dequantizationBefore;
        return result.str();
    }

protected:
    std::shared_ptr<ngraph::Function> actualFunction;
    std::shared_ptr<ngraph::Function> referenceFunction;
};

TEST_P(PReluTransformation, CompareFunctions) {
    InitNodeInfo().run_on_function(actualFunction);
    actualFunction->validate_nodes_and_infer_types();
    auto res = compare_functions(referenceFunction, actualFunction, true, true);
    ASSERT_TRUE(res.first) << res.second;
}

static std::vector<ngraph::Shape> getShapes() {
    return {
        { 1, 3, 16, 16 }
    };
}

static std::vector<PReluTransformationTestValues> getTestValues() {
    return {
        // U8: no subtract
        {
            ngraph::Shape({ 1, 3, 16, 16 }),
            LayerTransformation::createParamsU8I8(),
            {
                ngraph::element::u8,
                {{ngraph::element::f32}, {}, {0.1f}}
            },
            {
                ngraph::element::u8,
                {{}, {}, {}},
                ngraph::element::f32,
                {{}, {}, {0.1f}}
            }
        },
        // I8: no subtract
        {
            ngraph::Shape({ 1, 3, 16, 16 }),
            LayerTransformation::createParamsI8I8(),
            {
                ngraph::element::i8,
                {{ngraph::element::f32}, {}, {0.1f}}
            },
            {
                ngraph::element::i8,
                {{}, {}, {}},
                ngraph::element::f32,
                {{}, {}, {0.1f}}
            }
        },
        // U8: with positive subtract value
        {
            ngraph::Shape({ 1, 3, 16, 16 }),
            LayerTransformation::createParamsU8I8(),
            {
                ngraph::element::u8,
                {{ngraph::element::f32}, { 128 }, {0.1f}}
            },
            {
                ngraph::element::u8,
                {{}, { {128}, ngraph::element::f32 }, {}},
                ngraph::element::f32,
                {{}, {}, {0.1f}}
            }
        },
        // I8: with positive subtract value
        {
<<<<<<< HEAD
            ngraph::Shape({ 1, 3, 16, 16 }),
            LayerTransformation::createParamsI8I8(),
            {
                ngraph::element::i8,
                {{ngraph::element::f32}, { 127 }, {0.1f}}
            },
            {
                ngraph::element::i8,
                {{}, { {127}, ngraph::element::f32 }, {}},
                ngraph::element::f32,
                {{}, {}, {0.1f}}
            }
=======
            ngraph::element::u8,
            {{ngraph::element::f32}, { 128 }, {0.1f}},
            ngraph::element::f32,
            {{}, {}, {}}
        }
    },
    // I8: with positive subtract value
    {
        ngraph::Shape({ 1, 3, 16, 16 }),
        LayerTransformation::createParamsI8I8(),
        {
            ngraph::element::i8,
            {{ngraph::element::f32}, { 127 }, {0.1f}}
>>>>>>> 071fb9d1
        },
        // U8: with negative subtract value: Convert is still here
        {
<<<<<<< HEAD
            ngraph::Shape({ 1, 3, 16, 16 }),
            LayerTransformation::createParamsU8I8(),
            {
                ngraph::element::u8,
                {{ngraph::element::f32}, { -128 }, {0.1f}}
            },
            {
                ngraph::element::u8,
                {{ngraph::element::f32}, { {-128}, ngraph::element::f32 }, {}},
                ngraph::element::f32,
                {{}, {}, {0.1f}}
            }
        },
    };
}
=======
            ngraph::element::i8,
            {{ngraph::element::f32}, { 127 }, {0.1f}},
            ngraph::element::f32,
            {{}, {}, {}}
        }
    },
};
>>>>>>> 071fb9d1

INSTANTIATE_TEST_CASE_P(
    smoke_LPT,
    PReluTransformation,
    ::testing::ValuesIn(getTestValues()),
    PReluTransformation::getTestCaseName);

} // namespace<|MERGE_RESOLUTION|>--- conflicted
+++ resolved
@@ -92,75 +92,50 @@
     ASSERT_TRUE(res.first) << res.second;
 }
 
-static std::vector<ngraph::Shape> getShapes() {
-    return {
-        { 1, 3, 16, 16 }
-    };
-}
+const std::vector<ngraph::Shape> shapes = {
+    { 1, 3, 16, 16 }
+};
 
-static std::vector<PReluTransformationTestValues> getTestValues() {
-    return {
-        // U8: no subtract
+const std::vector<PReluTransformationTestValues> testValues = {
+    // U8: no subtract
+    {
+        ngraph::Shape({ 1, 3, 16, 16 }),
+        LayerTransformation::createParamsU8I8(),
         {
-            ngraph::Shape({ 1, 3, 16, 16 }),
-            LayerTransformation::createParamsU8I8(),
-            {
-                ngraph::element::u8,
-                {{ngraph::element::f32}, {}, {0.1f}}
-            },
-            {
-                ngraph::element::u8,
-                {{}, {}, {}},
-                ngraph::element::f32,
-                {{}, {}, {0.1f}}
-            }
+            ngraph::element::u8,
+            {{ngraph::element::f32}, {}, {0.1f}}
         },
-        // I8: no subtract
         {
-            ngraph::Shape({ 1, 3, 16, 16 }),
-            LayerTransformation::createParamsI8I8(),
-            {
-                ngraph::element::i8,
-                {{ngraph::element::f32}, {}, {0.1f}}
-            },
-            {
-                ngraph::element::i8,
-                {{}, {}, {}},
-                ngraph::element::f32,
-                {{}, {}, {0.1f}}
-            }
+            ngraph::element::u8,
+            {{}, {}, {}},
+            ngraph::element::f32,
+            {{}, {}, {0.1f}}
+        }
+    },
+    // I8: no subtract
+    {
+        ngraph::Shape({ 1, 3, 16, 16 }),
+        LayerTransformation::createParamsI8I8(),
+        {
+            ngraph::element::i8,
+            {{ngraph::element::f32}, {}, {0.1f}}
         },
-        // U8: with positive subtract value
         {
-            ngraph::Shape({ 1, 3, 16, 16 }),
-            LayerTransformation::createParamsU8I8(),
-            {
-                ngraph::element::u8,
-                {{ngraph::element::f32}, { 128 }, {0.1f}}
-            },
-            {
-                ngraph::element::u8,
-                {{}, { {128}, ngraph::element::f32 }, {}},
-                ngraph::element::f32,
-                {{}, {}, {0.1f}}
-            }
+            ngraph::element::i8,
+            {{}, {}, {}},
+            ngraph::element::f32,
+            {{}, {}, {0.1f}}
+        }
+    },
+    // U8: with positive subtract value
+    {
+        ngraph::Shape({ 1, 3, 16, 16 }),
+        LayerTransformation::createParamsU8I8(),
+        {
+            ngraph::element::u8,
+            {{ngraph::element::f32}, { 128 }, {0.1f}}
         },
-        // I8: with positive subtract value
         {
-<<<<<<< HEAD
-            ngraph::Shape({ 1, 3, 16, 16 }),
-            LayerTransformation::createParamsI8I8(),
-            {
-                ngraph::element::i8,
-                {{ngraph::element::f32}, { 127 }, {0.1f}}
-            },
-            {
-                ngraph::element::i8,
-                {{}, { {127}, ngraph::element::f32 }, {}},
-                ngraph::element::f32,
-                {{}, {}, {0.1f}}
-            }
-=======
             ngraph::element::u8,
             {{ngraph::element::f32}, { 128 }, {0.1f}},
             ngraph::element::f32,
@@ -174,27 +149,8 @@
         {
             ngraph::element::i8,
             {{ngraph::element::f32}, { 127 }, {0.1f}}
->>>>>>> 071fb9d1
         },
-        // U8: with negative subtract value: Convert is still here
         {
-<<<<<<< HEAD
-            ngraph::Shape({ 1, 3, 16, 16 }),
-            LayerTransformation::createParamsU8I8(),
-            {
-                ngraph::element::u8,
-                {{ngraph::element::f32}, { -128 }, {0.1f}}
-            },
-            {
-                ngraph::element::u8,
-                {{ngraph::element::f32}, { {-128}, ngraph::element::f32 }, {}},
-                ngraph::element::f32,
-                {{}, {}, {0.1f}}
-            }
-        },
-    };
-}
-=======
             ngraph::element::i8,
             {{ngraph::element::f32}, { 127 }, {0.1f}},
             ngraph::element::f32,
@@ -202,12 +158,11 @@
         }
     },
 };
->>>>>>> 071fb9d1
 
 INSTANTIATE_TEST_CASE_P(
     smoke_LPT,
     PReluTransformation,
-    ::testing::ValuesIn(getTestValues()),
+    ::testing::ValuesIn(testValues),
     PReluTransformation::getTestCaseName);
 
 } // namespace